//                           _       _
// __      _____  __ ___   ___  __ _| |_ ___
// \ \ /\ / / _ \/ _` \ \ / / |/ _` | __/ _ \
//  \ V  V /  __/ (_| |\ V /| | (_| | ||  __/
//   \_/\_/ \___|\__,_| \_/ |_|\__,_|\__\___|
//
//  Copyright © 2016 - 2021 SeMI Technologies B.V. All rights reserved.
//
//  CONTACT: hello@semi.technology
//

package objects

import (
	"context"
	"encoding/json"
	"fmt"
	"sync"
	"time"

	"github.com/semi-technologies/weaviate/entities/additional"
	"github.com/semi-technologies/weaviate/entities/models"
	"github.com/semi-technologies/weaviate/entities/schema"
	"github.com/semi-technologies/weaviate/entities/schema/crossref"
	"github.com/semi-technologies/weaviate/entities/search"
	"github.com/semi-technologies/weaviate/usecases/config"
	"github.com/semi-technologies/weaviate/usecases/objects/validation"
	"github.com/sirupsen/logrus"
)

type autoSchemaManager struct {
	mutex         sync.RWMutex
	schemaManager schemaManager
	vectorRepo    VectorRepo
	config        config.AutoSchema
	logger        logrus.FieldLogger
}

func newAutoSchemaManager(schemaManager schemaManager, vectorRepo VectorRepo,
	config *config.WeaviateConfig, logger logrus.FieldLogger) *autoSchemaManager {
	return &autoSchemaManager{
		schemaManager: schemaManager,
		vectorRepo:    vectorRepo,
		config:        config.Config.AutoSchema,
		logger:        logger,
	}
}

func (m *autoSchemaManager) autoSchema(ctx context.Context, principal *models.Principal,
	object *models.Object) error {
	if m.config.Enabled {
		return m.performAutoSchema(ctx, principal, object)
	}
	return nil
}

func (m *autoSchemaManager) performAutoSchema(ctx context.Context, principal *models.Principal,
	object *models.Object) error {
	m.mutex.Lock()
	defer m.mutex.Unlock()
	if len(object.Class) == 0 {
		// stop performing auto schema
		return fmt.Errorf(validation.ErrorMissingClass)
	}
	schemaClass, err := m.getClass(principal, object)
	if err != nil {
		return err
	}
	properties := m.getProperties(object)
	if schemaClass == nil {
		return m.createClass(ctx, principal, object.Class, properties)
	}
	return m.updateClass(ctx, principal, object.Class, properties, schemaClass.Properties)
}

func (m *autoSchemaManager) getClass(principal *models.Principal,
	object *models.Object) (*models.Class, error) {
	s, err := m.schemaManager.GetSchema(principal)
	if err != nil {
		return nil, err
	}
	schemaClass := s.GetClass(schema.ClassName(object.Class))
	return schemaClass, nil
}

func (m *autoSchemaManager) createClass(ctx context.Context, principal *models.Principal,
	className string, properties []*models.Property) error {
	class := &models.Class{
		Class:       className,
		Properties:  properties,
		Description: "Auto generated class",
	}
	m.logger.
		WithField("auto_schema", "createClass").
		Debugf("create class %s", className)
	return m.schemaManager.AddClass(ctx, principal, class)
}

func (m *autoSchemaManager) updateClass(ctx context.Context, principal *models.Principal,
	className string, properties []*models.Property, existingProperties []*models.Property) error {
	propertiesToAdd := []*models.Property{}
	for _, prop := range properties {
		found := false
		for _, classProp := range existingProperties {
			if classProp.Name == prop.Name {
				found = true
				break
			}
		}
		if !found {
			propertiesToAdd = append(propertiesToAdd, prop)
		}
	}
	for _, newProp := range propertiesToAdd {
		m.logger.
			WithField("auto_schema", "updateClass").
			Debugf("update class %s add property %s", className, newProp.Name)
		err := m.schemaManager.AddClassProperty(ctx, principal, className, newProp)
		if err != nil {
			return err
		}
	}
	return nil
}

func (m *autoSchemaManager) getProperties(object *models.Object) []*models.Property {
	properties := []*models.Property{}
	if props, ok := object.Properties.(map[string]interface{}); ok {
		for name, value := range props {
			dt := m.determineType(value)
			property := &models.Property{
				Name:        name,
				DataType:    m.getDataTypes(dt),
				Description: "Auto generated property",
			}
			properties = append(properties, property)
		}
	}
	return properties
}

func (m *autoSchemaManager) getDataTypes(dataTypes []schema.DataType) []string {
	dtypes := make([]string, len(dataTypes))
	for i := range dataTypes {
		dtypes[i] = string(dataTypes[i])
	}
	return dtypes
}

func (m *autoSchemaManager) determineType(value interface{}) []schema.DataType {
	switch v := value.(type) {
	case string:
		_, err := time.Parse(time.RFC3339, v)
		if err == nil {
			return []schema.DataType{schema.DataType(m.config.DefaultDate)}
		}
		return []schema.DataType{schema.DataType(m.config.DefaultString)}
	case json.Number:
		return []schema.DataType{schema.DataType(m.config.DefaultNumber)}
	case bool:
		return []schema.DataType{schema.DataTypeBoolean}
	case map[string]interface{}:
		if v["latitude"] != nil && v["longitude"] != nil {
			return []schema.DataType{schema.DataTypeGeoCoordinates}
		}
		if v["input"] != nil {
			return []schema.DataType{schema.DataTypePhoneNumber}
		}
		// fallback to String
		return []schema.DataType{schema.DataTypeString}
	case []interface{}:
		if len(v) > 0 {
			dataType := []schema.DataType{}
			for i := range v {
<<<<<<< HEAD
				if values, ok := v[i].(map[string]interface{}); ok && len(values) > 0 {
					for k, v := range values {
						if k == "beacon" {
							if beacon, ok := v.(string); ok {
								ref, err := crossref.Parse(beacon)
								if err == nil {
									res, err := m.vectorRepo.ObjectByID(context.Background(), ref.TargetID,
										search.SelectProperties{}, additional.Properties{})
									if err == nil && res != nil {
										crossRefs = append(crossRefs, schema.DataType(res.ClassName))
=======
				switch arrayVal := v[i].(type) {
				case map[string]interface{}:
					if len(arrayVal) > 0 {
						for k, v := range arrayVal {
							if k == "beacon" {
								if beacon, ok := v.(string); ok {
									ref, err := crossref.Parse(beacon)
									if err == nil {
										res, err := m.vectorRepo.ObjectByID(context.Background(), ref.TargetID,
											traverser.SelectProperties{}, traverser.AdditionalProperties{})
										if err == nil && res != nil {
											dataType = append(dataType, schema.DataType(res.ClassName))
										}
>>>>>>> 4bc6e51f
									}
								}
							}
						}
					}
				case string:
					if schema.DataType(m.config.DefaultString) == schema.DataTypeText {
						return []schema.DataType{schema.DataTypeTextArray}
					}
					return []schema.DataType{schema.DataTypeStringArray}
				case json.Number:
					if schema.DataType(m.config.DefaultNumber) == schema.DataTypeInt {
						return []schema.DataType{schema.DataTypeIntArray}
					}
					return []schema.DataType{schema.DataTypeNumberArray}
				}
			}
			return dataType
		}
		// fallback to String
		return []schema.DataType{schema.DataTypeString}
	default:
		return []schema.DataType{schema.DataTypeString}
	}
}<|MERGE_RESOLUTION|>--- conflicted
+++ resolved
@@ -172,18 +172,6 @@
 		if len(v) > 0 {
 			dataType := []schema.DataType{}
 			for i := range v {
-<<<<<<< HEAD
-				if values, ok := v[i].(map[string]interface{}); ok && len(values) > 0 {
-					for k, v := range values {
-						if k == "beacon" {
-							if beacon, ok := v.(string); ok {
-								ref, err := crossref.Parse(beacon)
-								if err == nil {
-									res, err := m.vectorRepo.ObjectByID(context.Background(), ref.TargetID,
-										search.SelectProperties{}, additional.Properties{})
-									if err == nil && res != nil {
-										crossRefs = append(crossRefs, schema.DataType(res.ClassName))
-=======
 				switch arrayVal := v[i].(type) {
 				case map[string]interface{}:
 					if len(arrayVal) > 0 {
@@ -193,11 +181,10 @@
 									ref, err := crossref.Parse(beacon)
 									if err == nil {
 										res, err := m.vectorRepo.ObjectByID(context.Background(), ref.TargetID,
-											traverser.SelectProperties{}, traverser.AdditionalProperties{})
+											search.SelectProperties{}, additional.Properties{})
 										if err == nil && res != nil {
 											dataType = append(dataType, schema.DataType(res.ClassName))
 										}
->>>>>>> 4bc6e51f
 									}
 								}
 							}
