package local

import (
	"fmt"

	"github.com/creativesoftwarefdn/weaviate/database/schema"
	"github.com/creativesoftwarefdn/weaviate/graphqlapi/descriptions"
	local_aggregate "github.com/creativesoftwarefdn/weaviate/graphqlapi/local/aggregate"
	local_get "github.com/creativesoftwarefdn/weaviate/graphqlapi/local/get"
<<<<<<< HEAD

	//	local_get_meta "github.com/creativesoftwarefdn/weaviate/graphqlapi/local/get_meta"
=======
	local_get_meta "github.com/creativesoftwarefdn/weaviate/graphqlapi/local/get_meta"
>>>>>>> 889f3259
	"github.com/graphql-go/graphql"
)

// Build the local queries from the database schema.
func Build(dbSchema *schema.Schema) (*graphql.Field, error) {
	getField, err := local_get.Build(dbSchema)
	if err != nil {
		return nil, err
	}
<<<<<<< HEAD
	//	getMetaField, err := local_get_meta.Build(dbSchema)
	//		if err != nil {
	//			return nil, err
	//		}
=======
	getMetaField, err := local_get_meta.Build(dbSchema)
	if err != nil {
		return nil, err
	}
>>>>>>> 889f3259
	getAggregateField, err := local_aggregate.Build(dbSchema)
	if err != nil {
		return nil, err
	}

	localFields := graphql.Fields{
		"Get":       getField,
		"GetMeta":   getMetaField,
		"Aggregate": getAggregateField,
	}

	localObject := graphql.NewObject(graphql.ObjectConfig{
		Name:        "WeaviateLocalObj",
		Fields:      localFields,
		Description: descriptions.LocalObjDesc,
	})

	localField := graphql.Field{
		Type:        localObject,
		Description: descriptions.WeaviateLocalDesc,
		Resolve: func(p graphql.ResolveParams) (interface{}, error) {
			fmt.Printf("- localGetAndMetaObjectResolver (pass on source; the resolver)\n")
			// This step does nothing; all ways allow the resolver to continue
			return p.Source, nil
		},
	}

	return &localField, nil
}<|MERGE_RESOLUTION|>--- conflicted
+++ resolved
@@ -7,12 +7,7 @@
 	"github.com/creativesoftwarefdn/weaviate/graphqlapi/descriptions"
 	local_aggregate "github.com/creativesoftwarefdn/weaviate/graphqlapi/local/aggregate"
 	local_get "github.com/creativesoftwarefdn/weaviate/graphqlapi/local/get"
-<<<<<<< HEAD
-
-	//	local_get_meta "github.com/creativesoftwarefdn/weaviate/graphqlapi/local/get_meta"
-=======
 	local_get_meta "github.com/creativesoftwarefdn/weaviate/graphqlapi/local/get_meta"
->>>>>>> 889f3259
 	"github.com/graphql-go/graphql"
 )
 
@@ -22,17 +17,10 @@
 	if err != nil {
 		return nil, err
 	}
-<<<<<<< HEAD
-	//	getMetaField, err := local_get_meta.Build(dbSchema)
-	//		if err != nil {
-	//			return nil, err
-	//		}
-=======
 	getMetaField, err := local_get_meta.Build(dbSchema)
 	if err != nil {
 		return nil, err
 	}
->>>>>>> 889f3259
 	getAggregateField, err := local_aggregate.Build(dbSchema)
 	if err != nil {
 		return nil, err
